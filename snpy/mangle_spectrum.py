'''
Color-matching:  modifying a spectrum by multiplication of a smooth function
in order to reproduce the observed photometry. A mangler class is used to
do all the heavy lifting of fitting a smooth function. A base class called 
function is provided and should be sub-classed to implement new smoothing 
functions.  So far, there's tension splines and CCM.'''

from __future__ import print_function
import types
import numpy as num
from numpy.linalg import lstsq
from snpy.filters import fset
from snpy.filters import filter
from snpy.filters import vegaB
import scipy.interpolate
try:
   import snpy.tspack as tspline
except:
   tspline = None
from snpy.utils import deredden
from snpy.utils import mpfit
from snpy.utils.bspline import bspline_basis
import copy
#from matplotlib import pyplot as plt

filts = fset
debug=False
default_method = 'bspline'

class function:
   '''A function object that represents a way of making a smooth multiplication
   on the spectrum, thereby "mangling" it.  The function has an evaluate
   function as well as a wrapper that is suitable for using with mpfit.'''

   def __init__(self, parent):
      '''
      Args:
         parent (Mangler instance): the mangler that will implement this
                                    function.
      '''
      self.parent = parent

   def setup(self):
      '''Do any initial setup.'''
      pass

   def init_pars(self):
      '''Reset the parameters of the function to initial values.  This should
      cause the function to return the identity ( f(x) = 1.0).'''
      pass

   def set_pars(self, pars):
      pass

   def __eval__(self, x):
      pass

class f_tspline(function):
   '''Tension spline mangler. Tension splines are controlled by a tension
   parameter. The higher the tension, the less curvature the spline can
   have. This is good for keeping the spline from "wigglig" too much.'''

   def __init__(self, parent, tension=None, gradient=False, slopes=None, 
         verbose=False, log=False):
      '''
         Args:
            parent (instance): Mangler that will fit the function.
            tension (float): A tension parameter
            gradient (bool): If true, constrain the gradients at either end
                             using the anchors
            slopes (2-tuple): The end slopes can be kept fixed using this
                              argument (e.g., set to (0,0) to flatten out
                              the spline at both ends
            verbose (bool): debug info
            log (bool):  Not implemented yet.
      '''
      function.__init__(self,parent)
      self.knots = None
      self.factors = None
      self.tension = tension       # specify a global tension parameter
      self.gradient = gradient     # constrain the anchors by slope?
      self.slopes = None           # End slopes if not using gradient
      self.pars = None
      self.verbose = verbose
      self.log = log

   def init_pars(self, nid=0):
      # one parameter for each knot points
      p = []
      if self.log:
         limited = [0,0]
      else:
         limited = [1,0]
      pi = [{'fixed':0, 'limited':limited, 'limits':[0.0,0.0], 'step':0.001, 
             'value':1.0} for i in range(len(self.parent.allbands))]
      bs = self.parent.allbands
      nf = len(bs)
      knots = self.parent.ave_waves
      if bs[0] == 'blue':
         if self.gradient:
            dw = (knots[0] - knots[1])/(knots[1] - knots[2])
            pi[0]['tied']='p[1] + %8.4f*(p[1]-p[2])' % (dw)
         else:
            pi[0]['tied'] = 'p[1]'
      if self.parent.allbands[-1] == 'red':
         pi[-1]['value'] = pi[-2]['value']
         if self.gradient:
            dw = (knots[-1] - knots[-2]) / (knots[-2] - knots[-3] )
            pi[-1]['tied']='p[%d] + %8.4f*(p[%d]-p[%d])' % (nf-2, dw, nf-2, nf-3)
         else:
            pi[-1]['tied'] = 'p[%d]' % (nf - 2)
      pi[nid]['fixed'] = 1
      return(pi)

   def set_pars(self, pars):
      self.pars = num.asarray(pars)

   def __call__(self, x):
      if self.parent.ave_waves is None or self.pars is None:
         return x*0+1.0
      if self.gradient:
         xyds = tspline.tspsi(self.parent.ave_waves, self.pars, 
               tension=self.tension, curvs=[0,0])
      else:
         xyds = tspline.tspsi(self.parent.ave_waves, self.pars, 
               tension=self.tension, slopes=self.slopes)

      res = num.array([tspline.tsval1(x[i], xyds) for i in range(x.shape[0])])

      y0 = tspline.tsval1(self.parent.ave_waves[0], xyds)[0]
      y1 = tspline.tsval1(self.parent.ave_waves[-1], xyds)[0]
      if self.gradient:
         dy0 = tspline.tsval1(self.parent.ave_waves[0], xyds, 1)[0]
         dy1 = tspline.tsval1(self.parent.ave_waves[-1], xyds, 1)[0]
         res = num.where(x < self.parent.ave_waves[0], 
               y0 + (x-self.parent.ave_waves[0])*dy0, res)
         res = num.where(x > self.parent.ave_waves[-1], 
               y1 + (x - self.parent.ave_waves[-1])*dy1, res)
      else:
         res = num.where(x < self.parent.ave_waves[0], y0, res)
         res = num.where(x > self.parent.ave_waves[-1], y1, res)
      return(res)

class f_spline(function):
   '''Spline mangler. Splines are controlled by a smoothing
   parameter. The higher the smoothing, the less curvature the spline can
   have. This is good for keeping the spline from "wiggling" too much.'''

   def __init__(self, parent, s=0, k=3, gradient=False, slopes=None, 
         verbose=False, log=False):
      '''
         Args:
            parent (instance): Mangler that will fit the function.
            s (float): A smoothing parameter
            gradient (bool): If true, constrain the gradients at either end
                             using the anchors
            slopes (2-tuple): The end slopes can be kept fixed using this
                              argument (e.g., set to (0,0) to flatten out
                              the spline at both ends
            k (int): The order of the spline. Odds numbers work best.
            verbose (bool): debug info
            log (bool):  Not implemented yet.
      '''
      function.__init__(self,parent)
      self.knots = None
      self.factors = None
      self.k = k
      self.s = s       # specify a global tension parameter
      self.gradient = gradient     # constrain the anchors by slope?
      self.slopes = None           # End slopes if not using gradient
      self.pars = None
      self.verbose = verbose
      self.log = log

   def init_pars(self, nid=0):
      # one parameter for each knot points
      p = []
      if self.log:
         limited = [0,0]
      else:
         limited = [1,0]
      pi = [{'fixed':0, 'limited':limited, 'limits':[0.0,0.0], 'step':0.001, 
             'value':1.0} for i in range(len(self.parent.allbands))]
      bs = self.parent.allbands
      nf = len(bs)
      knots = self.parent.ave_waves
      if bs[0] == 'blue':
         if self.gradient:
            dw = (knots[0] - knots[1])/(knots[1] - knots[2])
            pi[0]['tied']='p[1] + %8.4f*(p[1]-p[2])' % (dw)
         else:
            pi[0]['tied'] = 'p[1]'
      if self.parent.allbands[-1] == 'red':
         pi[-1]['value'] = pi[-2]['value']
         if self.gradient:
            dw = (knots[-1] - knots[-2]) / (knots[-2] - knots[-3] )
            pi[-1]['tied']='p[%d] + %8.4f*(p[%d]-p[%d])' % (nf-2, dw, nf-2, nf-3)
         else:
            pi[-1]['tied'] = 'p[%d]' % (nf - 2)
      pi[nid]['fixed'] = 1
      return(pi)

   def set_pars(self, pars):
      self.pars = num.asarray(pars)

   def __call__(self, x):
      if self.parent.ave_waves is None or self.pars is None:
         return x*0+1.0
      #if self.gradient:
      xyds = scipy.interpolate.splrep(self.parent.ave_waves, self.pars, 
              w=self.pars*0+1, k=self.k, s=self.s)
      #else:
      #   xyds = tspline.tspsi(self.parent.ave_waves, self.pars, 
      #         tension=self.tension, slopes=self.slopes)

      res = num.array([scipy.interpolate.splev(x[i], xyds) \
            for i in range(x.shape[0])])

      y0 = scipy.interpolate.splev(self.parent.ave_waves[0], xyds)
      y1 = scipy.interpolate.splev(self.parent.ave_waves[-1], xyds)
      if self.gradient:
         dy0 = scipy.interpolate.splev(self.parent.ave_waves[0], xyds, der=1)
         dy1 = scipy.interpolate.splev(self.parent.ave_waves[-1], xyds, der=1)
         res = num.where(x < self.parent.ave_waves[0], 
               y0 + (x-self.parent.ave_waves[0])*dy0, res)
         res = num.where(x > self.parent.ave_waves[-1], 
               y1 + (x - self.parent.ave_waves[-1])*dy1, res)
      else:
         res = num.where(x < self.parent.ave_waves[0], y0, res)
         res = num.where(x > self.parent.ave_waves[-1], y1, res)
      return(res)

class f_Bspline(function):
   '''Basis spline mangler of degree k. These splines are controled by a number of
   knot points. The first and last (k+1) are repeated to "clamp" the spline at the
   end points and force the spline through those points. There is no smoothing
   parameter (yet). Because the spline is decomposed into a linear combination of
   basis functions, the integration over wavelength can be done ahead of time and
   the synthetic photometry is then just a linear combination. This should speed
   things up a lot.'''

   def __init__(self, parent, k=3, gradient=False, slopes=None, 
         verbose=False, log=False):
      '''
         Args:
            parent (instance): Mangler that will fit the function.
            k (int): The order of the spline. Odds numbers work best.
            gradient (bool): If true, constrain the gradients at either end
                             using the anchors
            slopes (2-tuple): The end slopes can be kept fixed using this
                              argument (e.g., set to (0,0) to flatten out
                              the spline at both ends
            verbose (bool): debug info
            log (bool):  Not implemented yet.
      '''
      function.__init__(self,parent)
      self.knots = None
      self.factors = None
      self.k = k
      self.gradient = gradient     # constrain the anchors by slope?
      self.slopes = None           # End slopes if not using gradient
      self.pars = None
      self.verbose = verbose
      self.log = log
      self.knots = []
      self.basis = {}              # basis vectors, indexed by:
                                   #  [filter,spectrum,basis]

   def init_pars(self, nid=0):
      # one parameter for each knot points, unless slopes are constrained
      bs = self.parent.bands
      if self.verbose: print("Fitting ",bs)
      nf = len(bs)            
      args = {}
      if nf == 2: 
         # only linear allowed
         k = 2
         Nknots = 2
         self.knots = num.array([fset[bs[0]].wave[0], fset[bs[1]].wave[-1]])
         args['gradient'] = False
         args['zeroslope'] = True
         if self.verbose: print("   setting k= 2, nograd, zeroslope ")
      elif nf == 3 and self.k > 1:
         k = 2
         Nknots = 3
         self.knots = num.array([fset[bs[0]].wave[0], 
            fset[bs[1]].ave_wave, fset[bs[-1]].wave[-1]])
         args['gradient'] = False
         args['zeroslope'] = True
         if self.verbose: print("   setting k= 2, nograd, zeroslope ")
      else:
         #max_degree = (nf+3)/2
         #k = min(self.k, max_degree)
         k = 3
         #Nknots = nf - k + 3          # note: 2 extra because endpoint contraints
         Nknots = nf
         ## Exponentially spaced seems to work best
         #self.knots = num.exp(num.linspace(num.log(fset[bs[0]].wave[0]),
         #                       num.log(fset[bs[-1]].wave[-1]),Nknots))
         self.knots = num.concatenate([[fset[bs[0]].wave[0]],
            [fset[b].ave_wave for b in bs[1:-1]], [fset[bs[-1]].wave[-1]]])
         if self.gradient:
            args['gradient'] = True
         else:
            args['zeroslope'] = True
         if self.verbose: 
            print("   setting k= 3, grad={}, zeroslope={} ".format(
               args['gradient'], args['zeroslope']))

      if self.verbose:
         print(self.parent.bands)
         print('Nk = ',Nknots)
         print('knots:',self.knots)
      # The basis splines
      bsp = [bspline_basis(self.knots,self.parent.wave[i],k,**args) \
            for i in range(self.parent.wave.shape[0])]
      self.bsp = bsp
      if self.verbose:
         print("Number of basis splines: {}".format(self.bsp[0].shape[1]))

      # setup the parameters
      if self.log:
         limited = [0,0]
      else:
         limited = [1,0]
      pi = [{'fixed':0, 'limited':limited, 'limits':[0.0,0.0], 'step':0.001, 
             'value':1.0} for i in range(self.bsp[0].shape[1])]

      # For each filter, compute the reponse for every flux vector multiplied
      # by each basis spline.
      for f in self.parent.bands:
         self.basis[f] = []
         for i in range(self.parent.wave.shape[0]):
            self.basis[f].append(num.array([fset[f].response(self.parent.wave[i],
               self.parent.flux[i]*bsp[i][:,j]) for j in range(bsp[i].shape[1])]))
      
      scale = -num.inf
      # now re-scale to reasonable values
      for f in self.basis:
         for a in self.basis[f]:
            scale = max(scale, a.max())
      
      for f in self.basis:
         for i in range(len(self.basis[f])):
            self.basis[f][i] /= scale

      if nid > len(pi)-1:
         pi[-1]['fixed'] = 1
      else:
         pi[nid]['fixed'] = 1
      return(pi)

   def set_pars(self, pars):
      self.pars = num.asarray(pars)

   def __call__(self, x):
      '''This should only be called after the least-squares fitting. Otherwise,
      use the self.basis vectors.'''
      if self.pars is None:
         return x*0+1.0
      res = num.array([num.dot(b,self.pars) for b in self.bsp])
      knots = self.knots
      # clamped spline, so it must pass through end-points, but if we used the
      # gradient trick, we need to transform back to original coeficients.
      if self.gradient and len(knots) > 3:
         dl1 = (knots[1]-knots[0])
         dl2 = (knots[2]-knots[0])
         dlm1 = (knots[-1]-knots[-2])
         dlm2 = (knots[-1]-knots[-3])
         y0 = self.pars[0] - dl1/dl2*(self.pars[1]-self.pars[0])
         y1 = self.pars[-1] + dlm1/dlm2*(self.pars[-1]-self.pars[-2])
         # gradient at end-points is also clamped, so use recursion relation
         yp0 = self.k/dl2*(self.pars[1]-self.pars[0])
         yp1 = self.k/dlm2*(self.pars[-1] - self.pars[-2])
      else:
         y0 = self.pars[0]
         y1 = self.pars[-1]
         yp0 = yp1 = 0
      res = num.where(num.less(x,knots[0]), y0 + yp0*(x-knots[0]), res)
      res = num.where(num.greater(x,knots[-1]), y1 + yp1*(x-knots[-1]), res)
      return(res)

class f_ccm(function):
   '''The Cardelli, Clayton, and Mathis (1989) reddening law as a smooth
   fucntion. This would be what dust does to a spectrum, so is a good
   guess, but has much less freedom than tension splines.'''

   def __init__(self, parent, tension=None, gradient=False, slopes=None, verbose=False):
      '''
         Args:
            parent (instance): Mangler instance that will handle the function
            tension (bool):  not used
            gradient (bool):  not used
            slopes (bool):  not used
            verbose (bool):  extra info
      '''
      self.pars = [0.0, 3.1]
      self.verbose = verbose

   def init_pars(self, nid=0):
      # one parameter for each of scale, ebv, rv
      pi = [{'fixed':0, 'limited':[1,0], 'limits':[0.0, 0.0], 'value':1.0, 'step':0.0001},
            {'fixed':0, 'limited':[0,0], 'value':0.0, 'step':0.0001},
            {'fixed':0, 'limited':[1,0], 'limits':[0.0, 0.0], 'value':3.1, 'step':0.0001}]
      return(pi[1:])

   def set_pars(self, pars):
      self.pars = pars

   def __call__(self, x):
      m = num.array([deredden.unred(x[i], x[i]*0+1, -self.pars[0], 
         R_V=self.pars[1])[0] for i in range(x.shape[0])])
      #m *= self.pars[0]
      return m

mangle_functions = {'spline':f_spline,
                    'bspline':f_Bspline,
                    'ccm':f_ccm}
if tspline is not None:
   mangle_functions['tspline'] = f_tspline

class mangler:
   '''Given a spectrum and spectrum object, find the best set of a function's 
   paramters, such that the function multiplied by the spectrum produces
   the colors specified.'''

   def __init__(self, wave, flux, method, normfilter=None, z=0, **margs):
      '''
         Args:
            wave (float array): input wavelength in Angstroms. Can be a
                                list for multiple spectra
            flux (float array): associated fluxes in arbitrary units
            method (str): The method used (should be a key of
                             mangle_functions: 'tspline','bspline' or 'ccm'
            normfilter (str): the mangled function will be normalized
                              to the observed flux through this filter.
                              Defaut is to take the filter with the
                              most valid observations
            z (float): The redshift of the object. The spectrum is redshifted
                       by this amount before doing the mangling.
            **margs (dict): All other argumements are sent to the mangling
                      function's __init__().'''

      self.wave = num.asarray(wave)
      self.flux = num.asarray(flux)
      self.normfilter = normfilter
      if len(num.shape(self.wave)) == 1:
         self.wave = self.wave.reshape((1,self.wave.shape[0]))
      if len(num.shape(self.flux)) == 1:
         self.flux = self.flux.reshape((1,self.flux.shape[0]))
      self.ave_waves = None
      if method not in mangle_functions:
         methods = ",".join(list(mangle_functions.keys()))
         raise ValueError("method must be one of the following:\n%s" % methods)
      self.function = mangle_functions[method](self, **margs)
      self.z = z
      self.verbose=margs.get('verbose', False)

   def _setstate(self, state):
      '''Update the state of the manlger from previously saved state.'''
      for key in state:
         self.__dict__[key] = state[key]

   def _getstate(self):
      '''Save the current state of the mangler. Only stuff that will
      change after __init__ has been run.'''
      state = {}
      state['allbands'] = getattr(self, 'allbands',None)
      state['ave_waves'] = getattr(self, 'ave_waves', None)
      state['bands'] = getattr(self, 'bands', None)
      state['resp_rats'] = getattr(self, 'resp_rats', None)
      state['mfactors'] = getattr(self, 'mfactors', None)
      return state
 
   def get_colors(self, bands):
      '''Given a set of filters, determine the colors of the mangled
      spectrum for the current set of function parameters.  You'll get
      N-1 colors for N bands and each color will be bands[i+1]-bands[i]
      
      Args:
         bands (list of str): The list of filters to construct colors from
         
      Returns
         2d array: colors'''
      mflux = self.function(self.wave)*self.flux
      cs = self.resp_rats*0
      for i in range(cs.shape[0]):
         for j in range(cs.shape[1]):
            m1 = fset[bands[j]].synth_mag(self.wave[i], mflux[i], z=self.z)
            m2 = fset[bands[j+1]].synth_mag(self.wave[i], mflux[i], z=self.z)
            cs[i,j] = m1-m2
      return cs

   def get_mflux(self):
      '''Given the current parameters, return the mangled flux.'''
      #if self.verbose:  print 'calling mangling function'
      mflux = self.function(self.wave)
      #if self.verbose:  print 'done'
      return(self.flux*mflux)

   def create_anchor_filters(self, bands, anchorwidth):
      '''Given a set of filters in bands, create two fake filters at
      either end to serve as anchor filters.
      
      Args:
         bands (list of str): The list of filters to construct colors from
         anchorwidth (float): distance from reddest and bluest filter
                              in Angstroms.
      
      Returns:
         None

      Effects:
         fset is updated to include two new filters: 'red_anchor' and
         'blue_anchor'
      '''
      mean_wave = num.array([fset[b].ave_wave for b in bands])
      red = bands[num.argmax(mean_wave)]
      blue = bands[num.argmin(mean_wave)]

      wave0 = fset[blue].wave[0]
      wave1 = fset[red].wave[-1]

      # Create two new fake filters
      fset['blue'] = filter('blue_anchor')
      fset['red'] = filter('red_anchor')
      resp = num.array([0.,0.,1.,1.,0.,0.])
      dwave = num.array([anchorwidth+2., anchorwidth+1., anchorwidth, 3., 2., 1.])
   
      fset['blue'].wave = wave0 - dwave
      fset['blue'].resp = resp*1.0
      fset['red'].wave = wave1 + dwave[::-1]
      fset['red'].resp = resp
   
      # Setup zero points to reasonable values
      fset['red'].zp = filts['red'].compute_zpt(vegaB, 0.0)
      fset['blue'].zp = filts['blue'].compute_zpt(vegaB, 0.0)
   
      fset['red'].ave_wave = num.sum(filts['red'].wave)/len(filts['red'].wave)
      fset['blue'].ave_wave = num.sum(filts['blue'].wave)/len(filts['blue'].wave)
   
      wave0 = fset['blue'].wave[0]
      wave1 = fset['red'].wave[-1]
   
      if wave0 < self.wave.min()*(1+self.z) or wave1 > self.wave.max()*(1+self.z): 
         print('Problem in mangle_spectrum: SED does not cover anchor filter '+\
               'definitions')
         if(self.verbose): 
            print('Anchor filter definitions cover  ',wave0, 'A to ',wave1,'A')
            print('SED covers ',self.wave.min()*(1+self.z),'A to ',\
                  self.wave.max()*(1+self.z),'A (observed)')
      if(self.verbose): print('Anchor filter definitions cover  ', \
                               wave0,'A to ',wave1,'A')
      

   def lstsq(self, bands, mags):
      '''In the special case of a mangling flunctiont that has a linear basis,
      we can move the integration out of the solving and reduce the problem to
      a linear least-squares one. This should be super fast!

      Args:
         bands (list of str): The list of filters to fit
         mags (float array): the magnitudes through the bands.
      '''
      mags = num.asarray(mags)
      basis = getattr(self.function, 'basis', None)
      if basis is None:
<<<<<<< HEAD
         raise RuntimeError, "Error: you can't use lstsq unless method is linear"
      # Check that all bands have support on the spectra
      ggids = [~num.isnan([fset[band].synth_mag(self.wave[i],self.flux[i]) \
            for band in bands]) for i in range(self.wave.shape[0])]
      gids = num.alltrue(ggids, axis=0)
      if not num.alltrue(gids):
         bad = ",".join([bands[i] for i in range(len(gids)) if not gids[i]])
         print "Warning! The following filters were not covered by the SED:"
         print bad
      self.bands = [bands[i] for i in range(len(gids)) if gids[i]]
      mags = mags[gids]
=======
         raise RuntimeError("Error: you can't use lstsq unless method is linear")

      self.bands = bands
>>>>>>> f4bf1c76

      # We fit responses, so convert to flux relative to normfilter
      if self.normfilter is not None:
         if self.normfilter not in self.bands:
            raise ValueError("normfilter must be one of the filters to be fit")
         nid = self.bands.index(self.normfilter)
      else:
         nid = len(self.bands)-1
         self.normfilter = self.bands[-1]

      # Still need to initialize
      pi = self.function.init_pars(nid=nid)

      if len(num.shape(mags)) == 1:
         mags = num.array([mags])
      gids = num.less(mags, 90)    # flag bad/missing data
      ndf = num.sum(gids)    # number of data points

      # needed responses in units of the normfilter flux
      resps = []
      bases = []
      for i in range(len(mags)):
         resps.append([])
         for j,b in enumerate(self.bands):
            if gids[i,j]:
               resps[-1].append(num.power(10, -0.4*(mags[i][j] - fset[b].zp)))
               bases.append(basis[b][i])
      resps = num.array(resps)
      bases = num.array(bases)
      for i in range(resps.shape[0]):
         resps[i,:] = resps[i,:]/resps[i,nid]
      a,d1,d2,d3 = lstsq(bases, num.ravel(resps), rcond=-1)

      self.function.set_pars(a)

      
      return a

   def solve(self, bands, colors, fixed_filters=None, 
         anchorwidth=100, xtol=1e-10, ftol=1e-4, gtol=1e-10,
         init=None):
      '''Solve for the mangling function that will produce the observed colors
      in the filters defined by bands.
      
      Args:
         bands (list of str): The list of filters to construct colors from
         colors (float array): the colors to match. If 1d, the N-1 colors
                               should correspond to bands[i-1]-bands[i],
                               if 2d, the first index should reflect spectrum
                               number.
         fixed_filters (2-tuple or None): The filters whose control points
                              should remain fixed. If None, two fake filters
                              will be created.
         anchorwidth (float): If making fake filters, they will be spaced
                              this many Angstroms from the bluest and reddest
                              filters (default 100).
         xtol, ftol, gtol (float): see scipy.optimize.leastsq.'''

      # going to try to do multiple-epoch colors simultaneously with one
      #  mangle function.  colors[i,j] = color for epoch i, color j
      colors = num.asarray(colors)
      if len(num.shape(colors)) == 1:
         colors = colors.reshape((1,colors.shape[0]))

      if colors.shape[0] != self.wave.shape[0]:
         raise ValueError("colors.shape[0] and number of spectra must match")
      if colors.shape[1] != len(bands) - 1:
         raise ValueError("colors.shape[1] must be len(bands)-1")
      self.gids = num.less(colors, 90)

      self.bands = bands
      #self.mfluxes = num.zeros((colors.shape[0],len(bands)), dtype=num.float32)
      self.mfactors = num.array([num.power(10,-0.4*fset[b].zp) for \
            b in self.bands])

      if len(bands) != colors.shape[1] + 1:
         raise ValueError("length of bands must be one more than colors")

      if self.normfilter is None:
         num_good = num.sum(self.gids*1, axis=0)
         self.normfilter = bands[num.argmax(num_good)+1]
      else:
         if self.normfilter not in bands:
            raise ValueError("normfilter must be one of bands")
      if fixed_filters is not None:
         if fixed_filters == "blue":
            fixed_filters = [bands[0]]
         elif fixed_filters == 'red':
            fixed_filters = [bands[-1]]
         elif fixed_filters == 'both':
            fixed_filters = [bands[0], bands[-1]]
         else:
            raise ValueError("fixed_filters must be 'blue','red', or 'both'")
         self.allbands = bands
      else:
         self.create_anchor_filters(bands, anchorwidth)
         self.allbands = ['blue'] + bands + ['red']

      # The average wavelengths of the filters being used
      self.ave_waves = num.array([fset[b].ave_wave for b in self.allbands])

      # Construct the flux levels we want from the colors
      flux_rats = num.power(10, 0.4*colors)    # M X N-1 of these
      dzps = num.array([fset[bands[i]].zp - fset[bands[i+1]].zp \
            for i in range(0,len(bands)-1)])
      self.resp_rats = num.power(10, -0.4*(colors - dzps[num.newaxis,:]))
      self.resp_rats = num.where(self.gids, self.resp_rats, 1)
      id = self.allbands.index(self.normfilter)
      if self.verbose:
         print("You input the following colors:")
         for i in range(colors.shape[1]):
            print("%s - %s" % (bands[i],bands[i+1]))
         print(colors)
         print("This translates to the following response ratios:")
         print(self.resp_rats[self.gids])
         print("Initial colors for this spectrum are:")
         print(self.get_colors(bands))
         self.init_colors = self.get_colors(bands)


      # Do some initial setup
      pi = self.function.init_pars(nid=id)

      if init is not None:
         if len(init) == len(pi):
            for j in range(len(init)):
               pi[j]['value'] = init[j]

      if self.verbose:
         quiet = 0
      else:
         quiet = 1
      #quiet = 1
      result = mpfit.mpfit(self.leastsq, parinfo=pi, quiet=quiet, maxiter=200,
            ftol=ftol, gtol=gtol, xtol=xtol, functkw={'bands':bands,'nid':id})
      if (result.status == 5) : print('Maximum number of iterations exceeded in mangle_spectrum')
      self.function.set_pars(result.params)
      if self.verbose:
         print("The final colors of the SED are:")
         print(self.get_colors(bands))
         print("Compared to initial colors:")
         print(self.init_colors)

      return(result)

   def leastsq(self, p, fjac, bands, nid):
      self.function.set_pars(p)
      mresp = self.resp_rats*0
      if getattr(self.function, 'basis', None) is not None:
         for i in range(mresp.shape[0]):
            for j in range(mresp.shape[1]):
               if not self.gids[i,j]: continue
               mresp[i,j] = num.dot(self.function.basis[bands[j]][i], p)/\
                            num.dot(self.function.basis[bands[j+1]][i],p)
      else:
         mflux = self.get_mflux()
         #filts = num.arange(mresp.shape[1])
         #filts = num.repeat(filts, mresp.shape[0]).reshape(mresp.shape[::-1]).T
         for i in range(mresp.shape[0]):
            for j in range(mresp.shape[1]):
               if not self.gids[i,j]:  continue
               mresp[i,j] = \
                     fset[bands[j]].response(self.wave[i], mflux[i], z=self.z)/\
                     fset[bands[j+1]].response(self.wave[i], mflux[i], z=self.z)

      delt = self.resp_rats[self.gids] - mresp[self.gids]
      #f = plt.figure(200)
      #f.clear()
      #ax = f.add_subplot(111)
      #if len(ax.lines) == 2:
      #   ax.lines[1].set_ydata(mresp[self.gids])
      #else:
      #   ax.plot(filts[self.gids], self.resp_rats[self.gids],'.')
      #   ax.plot(filts[self.gids], mresp[self.gids],'.')
      #plt.draw()
      return (0, num.ravel(delt))

messages = ['Bad input parameters','chi-square less than ftol',
      'paramters changed less than xtol',
      'chi-square less than ftol *and* paramters changed less than xtol',
      'cosine between fvec and jacobian less than gtol',
      'Exceeded maximum number of iterations',
      'ftol is too small','xtol is too small','gtol is too small']

def mangle_spectrum2(wave,flux,bands, mags, fixed_filters=None, 
      normfilter=None, z=0, verbose=0, anchorwidth=100,
      method=None, lstsq=True, xtol=1e-6, ftol=1e-6, gtol=1e-6, 
      init=None, **margs):
   '''Given an input spectrum, multiply by a smooth function (aka mangle)
   such that the synthetic colors match observed colors.

   Args:
      wave (float array):  Input wavelengths in Angstroms
      flux (float array):  Input fluxes in arbitrary units
      bands (list of str): list of observed filters
      mags (float array): Observed magnitudes
      m_mask (bool array): mask array indicating valid magnitudes.
      fixed_filters (str or None):  If not None, append fake filters on the
                                    red and/or blue end of the spectrum, keeping
                                    their mangled flux fixed. Specify 
                                    'red', 'blue', or 'both'.
      normfilter (str): If specified, the resulting mangled spectrum is 
                        normalized such that the flux through normfilter is
                        the same as the input spectrum.

      z (float):  redshift
      verbose (bool): output extra info.
      anchorwidth (float): width of the "fixed filters" at either end of
                           the SED in Angstroms.
      method (str): specify the method (function form) with which to mangle
                    the spectrum. 'tspline' for tension spline or 'ccm' for
                    the CCM reddening law or 'bspline' for basis splines.
      lstsq (bool): If the method (mangling function) supports linear
                    basis representation and lstsq is True, use linear
                    least-squares to solve. MUCH faster.
      xtol,ftol,gtol (float):  used to define the tolorance for the 
                    goodness of fit. See ``scipy.optimize.leastsq`` for
                    meaning of these parameters.
      init (list/array): initial values for the mangle parameters.
      margs (dict): All additional arguments to function are sent to 
                    the :class:`mangle_spectrum.Mangler` class.
   
   Returns:
      2-tuple:  (mflux, state, pars)
                
                * mflux:  the mangled flux
                * state:  dictionary of the state of the manler.
                * pars:   parameters of the mangle function
      '''
   if method is None:
      method = default_method
   m = mangler(wave, flux, method, z=z, verbose=verbose, 
         normfilter=normfilter, **margs)
   oned = len(num.shape(mags)) == 1

   if lstsq and getattr(m.function, "basis", None) is not None:
      # use the least-squares solver
      res = m.lstsq(bands, mags)
   else:
      # Use the non-linear least-squres method
      if oned:
         gids = num.less(mags[:-1],90)*num.less(mags[1:],90)
         colors = num.where(gids, mags[:-1]-mags[1:], 99.9)
      else:
         gids = num.less(mags[:-1,:],90)*num.less(mags[1:,:],90)
         colors = num.where(gids, mags[:-1,:]-mags[1:,:], 99.9)
      res = m.solve(bands, colors, fixed_filters=fixed_filters,
            anchorwidth=anchorwidth, xtol=xtol, ftol=ftol, gtol=gtol,
            init=init)
      if res.status > 4:
         print("Warning:  %s" % messages[res.status])
      elif res.status < 0:
         print("Warning:  some unknown error occurred")
      elif verbose:
         print("mpfit finised with:  %s" % messages[res.status])

   # finally, normalize the flux
   mflux = m.get_mflux()
   id = bands.index(m.normfilter)
   if oned:
      omag = num.array([mags[id]])
   else:
      omag = mags[id,:]
   if verbose: print("OMAG = ", omag)
   for i in range(len(mflux)):
      mmag = fset[m.normfilter].synth_mag(wave,mflux[i],z=z)
      if verbose: print("MMAG = ",mmag,"factor=",num.power(10, -0.4*(omag[i]-mmag)))
      mflux[i] = mflux[i]*num.power(10,-0.4*(omag[i]-mmag))

   return (mflux, m._getstate(), m.function.pars)

def apply_mangle(wave,flux, state, pars, lstsq=False, init=True, **margs):

   if 'method' not in margs:
      margs['method'] = default_method
   m = mangler(wave, flux, **margs)
   m._setstate(state)
   if init:
      m.function.init_pars()
   m.function.set_pars(pars)
   return(m.get_mflux())<|MERGE_RESOLUTION|>--- conflicted
+++ resolved
@@ -565,8 +565,8 @@
       mags = num.asarray(mags)
       basis = getattr(self.function, 'basis', None)
       if basis is None:
-<<<<<<< HEAD
-         raise RuntimeError, "Error: you can't use lstsq unless method is linear"
+         raise RuntimeError("Error: you can't use lstsq unless method is "
+                            "linear")
       # Check that all bands have support on the spectra
       ggids = [~num.isnan([fset[band].synth_mag(self.wave[i],self.flux[i]) \
             for band in bands]) for i in range(self.wave.shape[0])]
@@ -577,11 +577,6 @@
          print bad
       self.bands = [bands[i] for i in range(len(gids)) if gids[i]]
       mags = mags[gids]
-=======
-         raise RuntimeError("Error: you can't use lstsq unless method is linear")
-
-      self.bands = bands
->>>>>>> f4bf1c76
 
       # We fit responses, so convert to flux relative to normfilter
       if self.normfilter is not None:
