'''
Color-matching:  modifying a spectrum by multiplication of a smooth function
in order to reproduce the observed photometry. A mangler class is used to
do all the heavy lifting of fitting a smooth function. A base class called 
function is provided and should be sub-classed to implement new smoothing 
functions.  So far, there's tension splines and CCM.'''

import types
import numpy as num
from snpy.filters import fset
from snpy.filters import filter
from snpy.filters import vegaB
import scipy.interpolate
from scipy.optimize import minimize
from scipy.optimize import leastsq
try:
   import snpy.tspack as tspline
except:
   tspline = None
from snpy.utils import deredden
import copy

filts = fset
debug=False

class function:
   '''A function object that represents a way of making a smooth multiplication
   on the spectrum, thereby "mangling" it.  The function has an evaluate
   function as well as a wrapper that is suitable for using with mpfit.'''

   def __init__(self, parent):
      '''
      Args:
         parent (Mangler instance): the mangler that will implement this
                                    function.
      '''
      self.parent = parent

   def setup(self):
      '''Do any initial setup.'''
      pass

   def init_pars(self):
      '''Reset the parameters of the function to initial values.  This should
      cause the function to return the identity ( f(x) = 1.0).'''
      pass

   def set_pars(self, pars):
      pass

   def __eval__(self, x):
      pass

class f_tspline(function):
   '''Tension spline mangler. Tension splines are controlled by a tension
   parameter. The higher the tension, the less curvature the spline can
   have. This is good for keeping the spline from "wigglig" too much.'''

   def __init__(self, parent, tension=None, slopes=None, 
         verbose=False, log=False):
      '''
         Args:
            parent (instance): Mangler that will fit the function.
            tension (float): A tension parameter
            slopes (2-tuple): The end slopes can be kept fixed using this
                              argument (e.g., set to (0,0) to flatten out
                              the spline at both ends
            verbose (bool): debug info
            log (bool):  Not implemented yet.
      '''
      function.__init__(self,parent)
      self.tension = tension       # specify a global tension parameter
      self.slopes = slopes
      if self.slopes is not None:
         try:
            self.slopes = list(self.slopes)         # End slopes if not using gradient
         except:
            raise ValueError, "slopes must be a list type of length 2"
      self.pars = None
      self.verbose = verbose
      self.log = log

   def init_pars(self, nid=0, init=None):
      # one parameter for each knot points
      np = len(self.parent.bands) - 1
      pi = [1.0 for i in range(np)]
      if init is not None:
         if len(init) == len(pi):
            pi[:] = init[:]
         elif len(init) == len(pi)+1:
            pi[:] = init[:-1]
         else:
            print "Warning: initial mangler parameters inconsistent"
      return(pi)

   def set_pars(self, pars):
      self.pars = num.asarray(pars)

   def __call__(self, x):
      if self.parent.ave_waves is None or self.pars is None:
         return x*0+1.0
      p = num.zeros((len(self.pars)+1,))
      p[0] = 1.0
      p[1:] = self.pars
      if self.slopes is None:
         xyds = tspline.tspsi(self.parent.ave_waves, p,
               tension=self.tension, curvs=[0,0])
      else:
         xyds = tspline.tspsi(self.parent.ave_waves, p,
               tension=self.tension, slopes=self.slopes)

      res = num.array([tspline.tsval1(x[i], xyds) for i in range(x.shape[0])])

      y0 = tspline.tsval1(xyds[0][0], xyds)
      y1 = tspline.tsval1(xyds[0][-1], xyds)
      if self.slopes is not None:
         #dy0 = tspline.tsval1(self.parent.ave_waves[0], xyds, 1)[0]
         #dy1 = tspline.tsval1(self.parent.ave_waves[-1], xyds, 1)[0]
         res = num.where(x < xyds[0][0], y0 + self.slopes[0]*(x-xyds[0][0]), res)
         res = num.where(x > xyds[0][-1], y1 + self.slopes[1]*(x-xyds[0][-1]), res)
      else:
         # end slopes
         s0 = tspline.tsval1(xyds[0][0], xyds, 1)
         s1 = tspline.tsval1(xyds[0][-1], xyds, 1)
         res = num.where(x < xyds[0][0], y0 + s0*(x-xyds[0][0]), res)
         res = num.where(x > xyds[0][-1],y1 + s1*(x-xyds[0][-1]), res)
      return(res)

class f_spline(function):
   '''Spline mangler. Splines are controlled by a smoothing
   parameter. The higher the smoothing, the less curvature the spline can
   have. This is good for keeping the spline from "wigglig" too much.'''

   def __init__(self, parent, s=0, slopes=None, verbose=False, log=False):
      '''
         Args:
            parent (instance): Mangler that will fit the function.
            s (float): A smoothing parameter
            extrapolate (string): 'constant':  extrapolate using constants
                                  'gradient':  extrapolate using end slopes
            verbose (bool): debug info
            log (bool):  Not implemented yet.
      '''
      function.__init__(self,parent)
      self.s = s                   # specify a global smoothness parameter
      #self.gradient = gradient    # constrain the anchors by slope?
      self.slopes = slopes         # End slopes ((0,0) to flatten at ends)
      self.pars = None
      self.verbose = verbose
      self.log = log

   def init_pars(self, nid=0, init=None):
      # one parameter for each knot points, but keep last fixed at 1.0
      np = len(self.parent.bands) - 1
      pi = num.array([1.0 for i in range(np)])
      if init is not None:
         if len(init) == len(pi):
            pi[:] = init[:]
         elif len(init) == len(pi)+1:
            pi[:] = init[:-1]
         else:
            print "Warning: initial mangler parameters inconsistent"
      return(pi)

   def set_pars(self, pars):
      self.pars = num.asarray(pars)

   def __call__(self, x):
      if self.parent.ave_waves is None or self.pars is None:
         return x*0+1.0
      p = num.zeros((len(self.pars)+3,))
      p[1] = 1.0    # normalized to first band (since only interested in colors)
      p[2:-1] = self.pars  # these control the shape. p[0] and p[-1] control slopes
      ws = num.zeros((len(self.parent.ave_waves)+2,))
      ws[1:-1] = self.parent.ave_waves
      ws[0] = ws[1]-(ws[2]-ws[1])
      ws[-1] = ws[-2] + (ws[-2]-ws[-3])
      print ws

      dx1 = ws[2] - ws[1]
      dx2 = ws[-3] - ws[-2]
      if self.slopes is None:
         # naturally extend the slope, make curvature 0
         p[0] = p[1] + (p[2]-p[1])/dx1*(ws[0] - ws[1])
         p[-1] = p[-2] + (p[-3]-p[-2])/dx2*(ws[-1] - ws[-2])
      else:
         # Artificially set the slopes
         p[0] = p[1] + self.slopes[0]*(ws[1] - ws[0])
         p[-1] = p[-2] + self.slopes[1]*(ws[-1] - ws[-2])
         
      xyds = scipy.interpolate.splrep(ws, p, w=p*0+1, s=self.s)

      res = num.array([scipy.interpolate.splev(x[i], xyds) \
            for i in range(x.shape[0])])

      return(res)

class f_ccm(function):
   '''The Cardelli, Clayton, and Mathis (1989) reddening law as a smooth
   fucntion. This would be what dust does to a spectrum, so is a good
   guess, but has much less freedom than tension splines.'''

   def __init__(self, parent, tension=None, gradient=False, slopes=None, verbose=False):
      '''
         Args:
            parent (instance): Mangler instance that will handle the function
            tension (bool):  not used
            gradient (bool):  not used
            slopes (bool):  not used
            verbose (bool):  extra info
      '''
      self.pars = [0.0, 3.1]
      self.verbose = verbose

   def init_pars(self, nid=0, init=None):
      # one parameter for each of ebv, rv
      if init is not None:
         if len(init) == 2:
            return init
      return([0.0, 3.1])

   def set_pars(self, pars):
      self.pars = pars

   def __call__(self, x):
      m = num.array([deredden.unred(x[i], x[i]*0+1, -self.pars[0], 
         R_V=self.pars[1])[0] for i in range(x.shape[0])])
      #m *= self.pars[0]
      return m

mangle_functions = {'spline':f_spline,
                    'tspline':f_tspline,
                    'ccm':f_ccm}


class mangler:
   '''Given a spectrum and spectrum object, find the best set of a function's 
   paramters, such that the function multiplied by the spectrum produces
   the colors specified.'''

   def __init__(self, wave, flux, method, normfilter=None, z=0, **margs):
      '''
         Args:
            wave (float array): input wavelength in Angstroms. Can be a
                                list for multiple spectra
            flux (float array): associated fluxes in arbitrary units
            method (str): The method used (should be a key of
                             mangle_functions:  'tspline' or 'ccm'
            normfilter (str): the mangled function will be normalized
                              to the observed flux through this filter.
                              Defaut is to take the filter with the
                              most valid observations
            z (float): The redshift of the object. The spectrum is redshifted
                       by this amount before doing the mangling.
            **margs (dict): All other argumements are sent to the mangling
                      function's __init__().'''

      self.wave = num.asarray(wave)
      self.flux = num.asarray(flux)
      self.normfilter = normfilter
      if len(num.shape(self.wave)) == 1:
         self.wave = self.wave.reshape((1,self.wave.shape[0]))
      if len(num.shape(self.flux)) == 1:
         self.flux = self.flux.reshape((1,self.flux.shape[0]))
      self.ave_waves = None
      if method not in mangle_functions:
         methods = ",".join(mangle_funcitons.keys())
         raise ValueError, "method must be one of the following:\n%s" % methods
      self.function = mangle_functions[method](self, **margs)
      self.z = z
      self.verbose=margs.get('verbose', False)

   def get_colors(self, bands):
      '''Given a set of filters, determine the colors of the mangled
      spectrum for the current set of function parameters.  You'll get
      N-1 colors for N bands and each color will be bands[i+1]-bands[i]
      
      Args:
         bands (list of str): The list of filters to construct colors from
         
      Returns
         2d array: colors'''
      mflux = self.function(self.wave)*self.flux
      cs = self.resp_rats*0
      for i in range(cs.shape[0]):
         for j in range(cs.shape[1]):
            m1 = fset[bands[j]].synth_mag(self.wave[i], mflux[i], z=self.z)
            m2 = fset[bands[j+1]].synth_mag(self.wave[i], mflux[i], z=self.z)
            cs[i,j] = m1-m2
      return cs

   def get_mflux(self):
      '''Given the current paramters, return the mangled flux.'''
      #if self.verbose:  print 'calling mangling function'
      mflux = self.function(self.wave)
      #if self.verbose:  print 'done'
      return(self.flux*mflux)

   def create_anchor_filters(self, bands, anchorwidth):
      '''Given a set of filters in bands, create two fake filters at
      either end to serve as anchor filters. These can be useful for
      controling splines that don't naturally allow their end slopes
      to be constrained.
      
      Args:
         bands (list of str): The list of filters to construct colors from
         anchorwidth (float): distance from reddest and bluest filter
                              in Angstroms.
      
      Returns:
         None

      Effects:
         fset is updated to include two new filters: 'red_anchor' and
         'blue_anchor'
      '''
      mean_wave = num.array([fset[b].ave_wave for b in bands])
      red = bands[num.argmax(mean_wave)]
      blue = bands[num.argmin(mean_wave)]

      wave0 = fset[blue].wave[0]
      wave1 = fset[red].wave[-1]

      # Create two new fake filters
      fset['blue'] = filter('blue_anchor')
      fset['red'] = filter('red_anchor')
      resp = num.array([0.,0.,1.,1.,0.,0.])
      dwave = num.array([anchorwidth+2., anchorwidth+1., anchorwidth, 3., 2., 1.])
   
      filts['blue'].wave = wave0 - dwave
      filts['blue'].resp = resp*1.0
      filts['red'].wave = wave1 + dwave[::-1]
      filts['red'].resp = resp
   
      # Setup zero points to reasonable values
      filts['red'].zp = filts['red'].compute_zpt(vegaB, 0.0)
      filts['blue'].zp = filts['blue'].compute_zpt(vegaB, 0.0)
   
      filts['red'].ave_wave = num.sum(filts['red'].wave)/len(filts['red'].wave)
      filts['blue'].ave_wave = num.sum(filts['blue'].wave)/len(filts['blue'].wave)
   
      wave0 = filts['blue'].wave[0]
      wave1 = filts['red'].wave[-1]
   
      if wave0 < self.wave.min()*(1+self.z) or wave1 > self.wave.max()*(1+self.z): 
         print 'Problem in mangle_spectrum: SED does not cover anchor filter '+\
               'definitions'
         if(self.verbose): 
            print 'Anchor filter definitions cover  ',wave0, 'A to ',wave1,'A'
            print 'SED covers ',self.wave.min()*(1+self.z),'A to ',\
                  self.wave.max()*(1+self.z),'A (observed)'
      if(self.verbose): print 'Anchor filter definitions cover  ', \
                               wave0,'A to ',wave1,'A'
      

   def solve(self, bands, colors, ecolors=None, fixed_filters=None, 
         anchorwidth=100, xtol=1e-10, ftol=1e-4, gtol=1e-10,
         init=None):
      '''Solve for the mangling function that will produce the observed colors
      in the filters defined by bands.
      
      Args:
         bands (list of str): The list of filters to construct colors from
         colors (float array): the colors to match. If 1d, the N-1 colors
                               should correspond to bands[i-1]-bands[i],
                               if 2d, the first index should reflect spectrum
                               number.
         ecolors (float array or None): the errors in colors.
         fixed_filters (2-tuple or None): The filters whose control points
                              should remain fixed. If None, two fake filters
                              will be created.
         anchorwidth (float): If making fake filters, they will be spaced
                              this many Angstroms from the bluest and reddest
                              filters (default 100).
         xtol, ftol, gtol (float): see scipy.optimize.leastsq.'''

      # going to try to do multiple-epoch colors simultaneously with one
      #  mangle function.  colors[i,j] = color for epoch i, color j
      colors = num.asarray(colors)
      if ecolors is not None:
         ecolors = num.asarray(ecolors)
      if len(num.shape(colors)) == 1:
         colors = colors.reshape((1,colors.shape[0]))

      if colors.shape[0] != self.wave.shape[0]:
         raise ValueError, "colors.shape[0] and number of spectra must match"
      if colors.shape[1] != len(bands) - 1:
         raise ValueError, "colors.shape[1] must be len(bands)-1"
      self.gids = num.less(colors, 90)

      self.bands = bands
      self.mfluxes = num.zeros((colors.shape[0],len(bands)), dtype=num.float32)
      self.mfactors = num.array([num.power(10,-0.4*fset[b].zp) for \
            b in self.bands])

      if len(bands) != colors.shape[1] + 1:
         raise ValueError, "length of bands must be one more than colors"

      if self.normfilter is None:
         num_good = num.sum(self.gids*1, axis=0)
         self.normfilter = bands[num.argmax(num_good)+1]
      else:
         if self.normfilter not in bands:
            raise ValueError, "normfilter must be one of bands"
      self.nid = bands.index(self.normfilter)

      # The average wavelengths of the filters being used
      self.ave_waves = num.array([fset[b].ave_wave for b in self.bands])
      minb = self.bands[num.argmin(self.ave_waves)]
      maxb = self.bands[num.argmax(self.ave_waves)]
      
      ## Anchor wavelengths if method requires them
      #w0 = fset[minb].wave.min() - 100
      #w1 = fset[maxb].wave.max() + 100
      #self.anchorwaves = num.concatenate([[w0],self.ave_waves,[w1]])

      # Construct the flux levels we want from the colors
      #flux_rats = num.power(10, 0.4*colors)    # M X N-1 of these
      #eflux_rats = flux_rats*ecolors/1.0857
      dzps = num.array([fset[bands[i]].zp - fset[bands[i+1]].zp \
            for i in range(0,len(bands)-1)])
      self.resp_rats = num.power(10, -0.4*(colors - dzps[num.newaxis,:]))
      if ecolors is not None:
         self.w = 1.0857/(self.resp_rats*ecolors)
      else:
         self.w = 1.0
      self.eresp_rats
      self.resp_rats = num.where(self.gids, self.resp_rats, 1)
      id = self.bands.index(self.normfilter)
      if self.verbose:
         print "You input the following colors:"
         for i in range(colors.shape[1]):
            print "%s - %s" % (bands[i],bands[i+1])
         print colors
         print "This translates to the following response ratios:"
         print self.resp_rats[self.gids]
         print "Initial colors for this spectrum are:"
         print self.get_colors(bands)
         self.init_colors = self.get_colors(bands)


      # Do some initial setup
      pi = self.function.init_pars(nid=id, init=init)


      if self.verbose:
         quiet = 0
      else:
         quiet = 1
      result = leastsq(self.leastsq, pi, args=(bands,), xtol=1e-4, ftol=1e-4,
            gtol=1e-4, full_output=True)
      self.function.set_pars(result[0])
      if self.verbose:
         print "The final colors of the SED are:"
         print self.get_colors(bands)
         print "Compared to initial colors:"
         print self.init_colors

      return(result)

   def leastsq(self, p, bands):
      self.function.set_pars(p)
      mflux = self.get_mflux()
      mresp = self.resp_rats*0
      filts = num.arange(mresp.shape[1])
      filts = num.repeat(filts, mresp.shape[0]).reshape(mresp.shape[::-1]).T
      for i in range(mresp.shape[0]):
         for j in range(mresp.shape[1]):
            if not self.gids[i,j]:  continue
            mresp[i,j] = fset[bands[j]].response(self.wave[i], mflux[i], z=self.z)/\
                         fset[bands[j+1]].response(self.wave[i], mflux[i], z=self.z)

<<<<<<< HEAD
      delt = (self.resp_rats[self.gids] - mresp[self.gids])*self.w
      #f = plt.figure(200)
      #f.clear()
      #ax = f.add_subplot(111)
      #if len(ax.lines) == 2:
      #   ax.lines[1].set_ydata(mresp[self.gids])
      #else:
      #   ax.plot(filts[self.gids], self.resp_rats[self.gids],'.')
      #   ax.plot(filts[self.gids], mresp[self.gids],'.')
      #plt.draw()
      return (0, num.ravel(delt))
=======
      delt = self.resp_rats[self.gids] - mresp[self.gids]
      #return sum(num.absolute(delt))
      #return (0, num.ravel(delt))
      return num.ravel(delt)
>>>>>>> d7bcdc9a

messages = ['Bad input parameters','chi-square less than ftol',
      'paramters changed less than xtol',
      'chi-square less than ftol *and* paramters changed less than xtol',
      'cosine between fvec and jacobian less than gtol',
      'Exceeded maximum number of iterations',
      'ftol is too small','xtol is too small','gtol is too small']

<<<<<<< HEAD
def mangle_spectrum2(wave,flux,bands, mags, emags=None, fixed_filters=None, 
=======
def mangle_spectrum2(wave, flux, bands, mags, fixed_filters=None, 
>>>>>>> d7bcdc9a
      normfilter=None, z=0, verbose=0, anchorwidth=100,
      method='tspline', xtol=1e-6, ftol=1e-6, gtol=1e-6, init=None, 
      **margs):
   '''Given an input spectrum, multiply by a smooth function (aka mangle)
   such that the synthetic colors match observed colors.

   Args:
      wave (float array):  Input wavelengths in Angstroms
      flux (float array):  Input fluxes in arbitrary units
      bands (list of str): list of observed filters
      mags (float array): Observed magnitudes
      emags (float array): errors in observed magnitudes.
      m_mask (bool array): mask array indicating valid magnitudes.
      fixed_filters (str or None):  If not None, append fake filters on the
                                    red and/or blue end of the spectrum, keeping
                                    their mangled flux fixed. Specify 
                                    'red', 'blue', or 'both'.
      normfilter (str): If specified, the resulting mangled spectrum is 
                        normalized such that the flux through normfilter is
                        the same as the input spectrum.

      z (float):  redshift
      verbose (bool): output extra info.
      anchorwidth (float): width of the "fixed filters" at either end of
                           the SED in Angstroms.
      method (str): specify the method (function form) with which to mangle
                    the spectrum. 'tspline' for tension spline or 'ccm' for
                    the CCM reddening law.
      xtol,ftol,gtol (float):  used to define the tolorance for the 
                    goodness of fit. See ``scipy.optimize.leastsq`` for
                    meaning of these parameters.
      init (list/array): initial values for the mangle parameters.
      margs (dict): All additional arguments to function are sent to 
                    the :class:`mangle_spectrum.Mangler` class.
      '''
   m = mangler(wave, flux, method, z=z, verbose=verbose, 
         normfilter=normfilter, **margs)
   if emags is not None:
      if len(num.shape(emags)) != len(num.shape(mags)):
         raise ValueError, "mags and emags must have the same shape"
   if len(num.shape(mags)) == 1:
      oned = True
      gids = num.less(mags[:-1],90)*num.less(mags[1:],90)
      colors = num.where(gids, mags[:-1]-mags[1:], 99.9)
      if emags is not None:
         ecolors = num.where(gids, sqrt(emags[:-1]**2 + emags[1:]**2), 99.9)
   else:
      oned = False
      gids = num.less(mags[:-1,:],90)*num.less(mags[1:,:],90)
      colors = num.where(gids, mags[:-1,:]-mags[1:,:], 99.9)
<<<<<<< HEAD
      if emags is not None:
         ecolors = num.where(gids, sqrt(emags[:-1,:]**2 + emags[1:,:]**2), 99.9)

   res = m.solve(bands, colors, ecolors=ecolors, fixed_filters=fixed_filters,
=======
   result = m.solve(bands, colors, fixed_filters=fixed_filters,
>>>>>>> d7bcdc9a
         anchorwidth=anchorwidth, xtol=xtol, ftol=ftol, gtol=gtol,
         init=init)
   if result[4] > 4 or verbose:
      print "Warning: %s" % result[5]

   # finally, normalize the flux
   mflux = m.get_mflux()
   id = bands.index(m.normfilter)
   if oned:
      omag = num.array([mags[id]])
   else:
      omag = mags[id,:]
   for i in range(len(mflux)):
      mmag = fset[m.normfilter].synth_mag(wave,mflux[i],z=z)
      mflux[i] = mflux[i]*num.power(10,-0.4*(omag[i]-mmag))
   if len(m.ave_waves) > len(m.function.pars):
      pars = num.concatenate([m.function.pars,[1.0]])
   else:
      pars = m.function.pars

   return (mflux, m.ave_waves, pars)

def apply_mangle(wave,flux,sw,sf,method='tspline', **margs):

   m = mangler(wave, flux, method, **margs)
   m.ave_waves = sw
   m.function.set_pars(sf)
   return(m.get_mflux())<|MERGE_RESOLUTION|>--- conflicted
+++ resolved
@@ -470,24 +470,8 @@
             mresp[i,j] = fset[bands[j]].response(self.wave[i], mflux[i], z=self.z)/\
                          fset[bands[j+1]].response(self.wave[i], mflux[i], z=self.z)
 
-<<<<<<< HEAD
       delt = (self.resp_rats[self.gids] - mresp[self.gids])*self.w
-      #f = plt.figure(200)
-      #f.clear()
-      #ax = f.add_subplot(111)
-      #if len(ax.lines) == 2:
-      #   ax.lines[1].set_ydata(mresp[self.gids])
-      #else:
-      #   ax.plot(filts[self.gids], self.resp_rats[self.gids],'.')
-      #   ax.plot(filts[self.gids], mresp[self.gids],'.')
-      #plt.draw()
-      return (0, num.ravel(delt))
-=======
-      delt = self.resp_rats[self.gids] - mresp[self.gids]
-      #return sum(num.absolute(delt))
-      #return (0, num.ravel(delt))
       return num.ravel(delt)
->>>>>>> d7bcdc9a
 
 messages = ['Bad input parameters','chi-square less than ftol',
       'paramters changed less than xtol',
@@ -496,11 +480,7 @@
       'Exceeded maximum number of iterations',
       'ftol is too small','xtol is too small','gtol is too small']
 
-<<<<<<< HEAD
 def mangle_spectrum2(wave,flux,bands, mags, emags=None, fixed_filters=None, 
-=======
-def mangle_spectrum2(wave, flux, bands, mags, fixed_filters=None, 
->>>>>>> d7bcdc9a
       normfilter=None, z=0, verbose=0, anchorwidth=100,
       method='tspline', xtol=1e-6, ftol=1e-6, gtol=1e-6, init=None, 
       **margs):
@@ -551,14 +531,10 @@
       oned = False
       gids = num.less(mags[:-1,:],90)*num.less(mags[1:,:],90)
       colors = num.where(gids, mags[:-1,:]-mags[1:,:], 99.9)
-<<<<<<< HEAD
       if emags is not None:
          ecolors = num.where(gids, sqrt(emags[:-1,:]**2 + emags[1:,:]**2), 99.9)
 
    res = m.solve(bands, colors, ecolors=ecolors, fixed_filters=fixed_filters,
-=======
-   result = m.solve(bands, colors, fixed_filters=fixed_filters,
->>>>>>> d7bcdc9a
          anchorwidth=anchorwidth, xtol=xtol, ftol=ftol, gtol=gtol,
          init=init)
    if result[4] > 4 or verbose:
